# Change Log

<<<<<<< HEAD
## [1.1.0a3] - 2020-07-10

### Added

- New installer which provides a faster and better experience ([#2595](https://github.com/python-poetry/poetry/pull/2595)).

### Fixed

- Fixed resolution error when handling duplicate dependencies with environment markers ([#2622](https://github.com/python-poetry/poetry/pull/2622)).
- Fixed erroneous resolution errors when resolving packages to install ([#2625](https://github.com/python-poetry/poetry/pull/2625)).
- Fixed errors when detecting installed editable packages ([#2602](https://github.com/python-poetry/poetry/pull/2602)).


## [1.1.0a2] - 2020-06-26

Note that lock files generated with this release are not compatible with previous releases of Poetry.

### Added

- The `install` command now supports a `--remove-untracked` option to ensure only packages from the lock file are present in the environment ([#2172](https://github.com/python-poetry/poetry/pull/2172)).
- Some errors will now be provided with possible solutions and links to the documentation ([#2396](https://github.com/python-poetry/poetry/pull/2396)).

### Changed

- Editable installations of Poetry projects have been improved and are now faster ([#2360](https://github.com/python-poetry/poetry/pull/2360)).
- Improved the accuracy of the dependency resolver in case of dependencies with environment markers ([#2361](https://github.com/python-poetry/poetry/pull/2361))
- Environment markers of dependencies are no longer stored in the lock file ([#2361](https://github.com/python-poetry/poetry/pull/2361)).
- Improved the way connection errors are handled when publishing ([#2285](https://github.com/python-poetry/poetry/pull/2285)).

### Fixed

- Fixed errors when handling duplicate dependencies with environment markers ([#2342](https://github.com/python-poetry/poetry/pull/2342)).
- Fixed the detection of installed packages ([#2360](https://github.com/python-poetry/poetry/pull/2360)).


## [1.1.0a1] - 2020-03-27

This release **must** be downloaded via the `get-poetry.py` script and not via the `self update` command.

### Added

- Added a new `--dry-run` option to the `publish` command ([#2199](https://github.com/python-poetry/poetry/pull/2199)).

### Changed

- The core features of Poetry have been extracted in to a separate library: `poetry-core` ([#2212](https://github.com/python-poetry/poetry/pull/2212)).
- The build backend is no longer `poetry.masonry.api` but `poetry.core.masonry.api` which requires `poetry-core>=1.0.0a5` ([#2212](https://github.com/python-poetry/poetry/pull/2212)).
- The exceptions are now beautifully displayed in the terminal with various level of details depending on the verbosity ([2230](https://github.com/python-poetry/poetry/pull/2230)).


## [1.0.9] - 2010-06-09
=======
## [1.0.9] - 2020-06-09
>>>>>>> b19873ae

### Fixed

- Fixed an issue where packages from custom indices where continuously updated ([#2525](https://github.com/python-poetry/poetry/pull/2525)).
- Fixed errors in the way Python environment markers were parsed and generated ([#2526](https://github.com/python-poetry/poetry/pull/2526)).


## [1.0.8] - 2020-06-05

### Fixed

- Fixed a possible error when installing the root package ([#2505](https://github.com/python-poetry/poetry/pull/2505)).
- Fixed an error where directory and VCS dependencies were not installed ([#2505](https://github.com/python-poetry/poetry/pull/2505)).


## [1.0.7] - 2020-06-05

### Fixed

- Fixed an error when trying to execute some packages `setup.py` file ([#2349](https://github.com/python-poetry/poetry/pull/2349)).


## [1.0.6] - 2020-06-05

### Changed

- The `self update` command has been updated in order to handle future releases of Poetry ([#2429](https://github.com/python-poetry/poetry/pull/2429)).

### Fixed

- Fixed an error were a new line was not written when displaying the virtual environment's path with `env info` ([#2196](https://github.com/python-poetry/poetry/pull/2196)).
- Fixed a misleading error message when the `packages` property was empty ([#2265](https://github.com/python-poetry/poetry/pull/2265)).
- Fixed shell detection by using environment variables ([#2147](https://github.com/python-poetry/poetry/pull/2147)).
- Fixed the removal of VCS dependencies ([#2239](https://github.com/python-poetry/poetry/pull/2239)).
- Fixed generated wheel ABI tags for Python 3.8 ([#2121](https://github.com/python-poetry/poetry/pull/2121)).
- Fixed a regression when building stub-only packages ([#2000](https://github.com/python-poetry/poetry/pull/2000)).
- Fixed errors when parsing PEP-440 constraints with whitespace ([#2347](https://github.com/python-poetry/poetry/pull/2347)).
- Fixed PEP 508 representation of VCS dependencies ([#2349](https://github.com/python-poetry/poetry/pull/2349)).
- Fixed errors when source distributions were read-only ([#1140](https://github.com/python-poetry/poetry/pull/1140)).
- Fixed dependency resolution errors and inconsistencies with directory, file and VCS dependencies ([#2398](https://github.com/python-poetry/poetry/pull/2398)).
- Fixed custom repositories information not being properly locked ([#2484](https://github.com/python-poetry/poetry/pull/2484)).


## [1.0.5] - 2020-02-29

### Fixed

- Fixed an error when building distributions if the `git` executable was not found ([#2105](https://github.com/python-poetry/poetry/pull/2105)).
- Fixed various errors when reading Poetry's TOML files by upgrading [tomlkit](https://github.com/sdispater/tomlkit).


## [1.0.4] - 2020-02-28

### Fixed

- Fixed the PyPI URL used when installing packages ([#2099](https://github.com/python-poetry/poetry/pull/2099)).
- Fixed errors when the author's name contains special characters ([#2006](https://github.com/python-poetry/poetry/pull/2006)).
- Fixed VCS excluded files detection when building wheels ([#1947](https://github.com/python-poetry/poetry/pull/1947)).
- Fixed packages detection when building sdists ([#1626](https://github.com/python-poetry/poetry/pull/1626)).
- Fixed the local `.venv` virtual environment not being displayed in `env list` ([#1762](https://github.com/python-poetry/poetry/pull/1762)).
- Fixed incompatibilities with the most recent versions of `virtualenv` ([#2096](https://github.com/python-poetry/poetry/pull/2096)).
- Fixed Poetry's own vendor dependencies being retrieved when updating dependencies ([#1981](https://github.com/python-poetry/poetry/pull/1981)).
- Fixed encoding of credentials in URLs ([#1911](https://github.com/python-poetry/poetry/pull/1911)).
- Fixed url constraints not being accepted in multi-constraints dependencies ([#2035](https://github.com/python-poetry/poetry/pull/2035)).
- Fixed an error where credentials specified via environment variables were not retrieved ([#2061](https://github.com/python-poetry/poetry/pull/2061)).
- Fixed an error where git dependencies referencing tags were not locked to the corresponding commit ([#1948](https://github.com/python-poetry/poetry/pull/1948)).
- Fixed an error when parsing packages `setup.py` files ([#2041](https://github.com/python-poetry/poetry/pull/2041)).
- Fixed an error when parsing some git URLs ([#2018](https://github.com/python-poetry/poetry/pull/2018)).


## [1.0.3] - 2020-01-31

### Fixed

- Fixed an error which caused the configuration environment variables (like `POETRY_HTTP_BASIC_XXX_PASSWORD`) to not be used ([#1909](https://github.com/python-poetry/poetry/pull/1909)).
- Fixed an error where the `--help` option was not working ([#1910](https://github.com/python-poetry/poetry/pull/1910)).
- Fixed an error where packages from private indices were not decompressed properly ([#1851](https://github.com/python-poetry/poetry/pull/1851)).
- Fixed an error where the version of some PEP-508-formatted wheel dependencies was not properly retrieved ([#1932](https://github.com/python-poetry/poetry/pull/1932)).
- Fixed internal regexps to avoid potential catastrophic backtracking errors ([#1913](https://github.com/python-poetry/poetry/pull/1913)).
- Fixed performance issues when custom indices were defined in the `pyproject.toml` file ([#1892](https://github.com/python-poetry/poetry/pull/1892)).
- Fixed the `get_requires_for_build_wheel()` function of `masonry.api` which wasn't returning the proper result ([#1875](https://github.com/python-poetry/poetry/pull/1875)).


## [1.0.2] - 2020-01-10

### Fixed

- Reverted a previous fix ([#1796](https://github.com/python-poetry/poetry/pull/1796)) which was causing errors for projects with file and/or directory dependencies ([#1865](https://github.com/python-poetry/poetry/pull/1865)).


## [1.0.1] - 2020-01-10

### Fixed

- Fixed an error in `env use` where the wrong Python executable was being used to check compatibility ([#1736](https://github.com/python-poetry/poetry/pull/1736)).
- Fixed an error where VCS dependencies were not properly categorized as development dependencies ([#1725](https://github.com/python-poetry/poetry/pull/1725)).
- Fixed an error where some shells would no longer be usable after using the `shell` command ([#1673](https://github.com/python-poetry/poetry/pull/1673)).
- Fixed an error where explicitly included files where not included in wheel distributions ([#1750](https://github.com/python-poetry/poetry/pull/1750)).
- Fixed an error where some Git dependencies url were not properly parsed ([#1756](https://github.com/python-poetry/poetry/pull/1756)).
- Fixed an error in the `env` commands on Windows if the path to the executable contained a space ([#1774](https://github.com/python-poetry/poetry/pull/1774)).
- Fixed several errors and UX issues caused by `keyring` on some systems ([#1788](https://github.com/python-poetry/poetry/pull/1788)).
- Fixed errors when trying to detect installed packages ([#1786](https://github.com/python-poetry/poetry/pull/1786)).
- Fixed an error when packaging projects where Python packages were not properly detected ([#1592](https://github.com/python-poetry/poetry/pull/1592)).
- Fixed an error where local file dependencies were exported as editable when using the `export` command ([#1840](https://github.com/python-poetry/poetry/pull/1840)).
- Fixed the way environment markers are propagated and evaluated when resolving dependencies ([#1829](https://github.com/python-poetry/poetry/pull/1829), [#1789](https://github.com/python-poetry/poetry/pull/1789)).
- Fixed an error in the PEP-508 compliant representation of directory and file dependencies ([#1796](https://github.com/python-poetry/poetry/pull/1796)).
- Fixed an error where invalid virtual environments would be silently used. They will not be recreated and a warning will be displayed ([#1797](https://github.com/python-poetry/poetry/pull/1797)).
- Fixed an error where dependencies were not properly detected when reading the `setup.py` file in some cases ([#1764](https://github.com/python-poetry/poetry/pull/1764)).


## [1.0.0] - 2019-12-12

### Added

- Added an `export` command to export the lock file to other formats (only `requirements.txt` is currently supported).
- Added a `env info` command to get basic information about the current environment.
- Added a `env use` command to control the Python version used by the project.
- Added a `env list` command to list the virtualenvs associated with the current project.
- Added a `env remove` command to delete virtualenvs associated with the current project.
- Added support for `POETRY_HOME` declaration within `get-poetry.py`.
- Added support for declaring a specific source for dependencies.
- Added support for disabling PyPI and making another repository the default one.
- Added support for declaring private repositories as secondary.
- Added the ability to specify packages on a per-format basis.
- Added support for custom urls in metadata.
- Full environment markers are now supported for dependencies via the `markers` property.
- Added the ability to specify git dependencies directly in `add`, it no longer requires the `--git` option.
- Added the ability to specify path dependencies directly in `add`, it no longer requires the `--path` option.
- Added support for url dependencies ([#1260](https://github.com/python-poetry/poetry/pull/1260)).
- Publishing to PyPI using [API tokens](https://pypi.org/help/#apitoken) is now supported ([#1275](https://github.com/python-poetry/poetry/pull/1275)).
- Licenses can now be identified by their full name.
- Added support for custom certificate authority and client certificates for private repositories.
- Poetry can now detect and use Conda environments.

### Changed

- Slightly changed the lock file, making it potentially incompatible with previous Poetry versions.
- The `cache:clear` command has been renamed to `cache clear`.
- The `debug:info` command has been renamed to `debug info`.
- The `debug:resolve` command has been renamed to `debug resolve`.
- The `self:update` command has been renamed to `self update`.
- Changed the way virtualenvs are stored (names now depend on the project's path).
- The `--git` option of the `add` command has been removed.
- The `--path` option of the `add` command has been removed.
- The `add` command will now automatically select the latest prerelease if only prereleases are available.
- The `add` command can now update a dependencies if an explicit constraint is given ([#1221](https://github.com/python-poetry/poetry/pull/1221)).
- Removed the `--develop` option from the `install` command.
- Improved UX when searching for packages in the `init` command.
- The `shell` command has been improved.
- The `poetry run` command now uses `os.execvp()` rather than spawning a new subprocess.
- Specifying dependencies with `allows-prereleases` in the `pyproject.toml` file is deprecated for consistency with the `add` command. Use `allow-prereleases` instead.
- Improved the error message when the lock file is invalid.
- Whenever Poetry needs to use the "system" Python, it will now call `sys.executable` instead of the `python` command.
- Improved the error message displayed on conflicting Python requirements ([#1681](https://github.com/python-poetry/poetry/pull/1681)).
- Improved the `site-packages` directory detection ([#1683](https://github.com/python-poetry/poetry/pull/1683)).

### Fixed

- Fixed transitive extra dependencies being removed when updating a specific dependency.
- The `pyproject.toml` configuration is now properly validated.
- Fixed installing Poetry-based packages breaking with `pip`.
- Fixed packages with empty markers being added to the lock file.
- Fixed invalid lock file generation in some cases.
- Fixed local version identifier handling in wheel file names.
- Fixed packages with invalid metadata triggering an error instead of being skipped.
- Fixed the generation of invalid lock files in some cases.
- Git dependencies are now properly locked to a specific revision when specifying a branch or a tag.
- Fixed the behavior of the `~=` operator.
- Fixed dependency resolution for conditional development dependencies.
- Fixed generated dependency constraints when they contain inequality operators.
- The `run` command now properly handles the `--` separator.
- Fixed some issues with `path` dependencies being seen as `git` dependencies.
- Fixed various issues with the way `extra` markers in dependencies were handled.
- Fixed the option conflicts in the `run` command.
- Fixed wrong latest version being displayed when executing `show -l`.
- Fixed `TooManyRedirects` errors being raised when resolving dependencies.
- Fixed custom indices dependencies being constantly updated.
- Fixed the behavior of the `--install` option of the debug resolve command.
- Fixed an error in `show` when using the `-o/--outdated` option.
- Fixed PEP 508 url dependency handling.
- Fixed excluded files via the `exclude` being included in distributions.
- Fixed  an error in `env use` if the `virtualenvs.in-project` setting is activated ([#1682](https://github.com/python-poetry/poetry/pull/1682))
- Fixed handling of `empty` and `any` markers in unions of markers ([#1650](https://github.com/python-poetry/poetry/pull/1650)).


## [0.12.17] - 2019-07-03

### Fixed

- Fixed dependency resolution with circular dependencies.
- Fixed encoding errors when reading files on Windows. (Thanks to [@vlcinsky](https://github.com/vlcinsky))
- Fixed unclear errors when executing commands in virtual environments. (Thanks to [@Imaclean74](https://github.com/Imaclean74))
- Fixed handling of `.venv` when it's not a directory. (Thanks to [@mpanarin](https://github.com/mpanarin))


## [0.12.16] - 2019-05-17

### Fixed

- Fixed packages with no hashes retrieval for legacy repositories.
- Fixed multiple constraints for dev dependencies.
- Fixed dependency resolution failing on badly formed package versions instead of skipping.
- Fixed permissions of built wheels.


## [0.12.15] - 2019-05-03

### Fixed

- Fixed an `AttributeError` in the editable builder.
- Fixed resolution of packages with only Python 3 wheels and sdist when resolving for legacy repositories.
- Fixed non-sha256 hashes retrieval for legacy repositories.


## [0.12.14] - 2019-04-26

### Fixed

- Fixed root package installation for pure Python packages.


## [0.12.13] - 2019-04-26

### Fixed

- Fixed root package installation with `pip>=19.0`.
- Fixed packages not being removed after using the `remove` command.


## [0.12.12] - 2019-04-11

### Fixed

- Fix lock idempotency.
- Fix markers evaluation for `python_version` with precision < 3.
- Fix permissions of the `dist-info` files.
- Fix `prepare_metadata_for_build_wheel()` missing in the build backend.
- Fix metadata inconsistency between wheels and sdists.
- Fix parsing of `platform_release` markers.
- Fix metadata information when the project has git dependencies.
- Fix error reporting when publishing fails.
- Fix retrieval of `extras_require` in some `setup.py` files. (Thanks to [@asodeur](https://github.com/asodeur))
- Fix wheel compression when building. (Thanks to [@ccosby](https://github.com/ccosby))
- Improve retrieval of information for packages with two python specific wheels.
- Fix request authentication when credentials are included in URLs. (Thanks to [@connorbrinton](https://github.com/connorbrinton))


## [0.12.11] - 2019-01-13

### Fixed

- Fixed the way packages information are retrieved for legacy repositories.
- Fixed an error when adding packages with invalid versions.
- Fixed an error when resolving directory dependencies with no sub dependencies.
- Fixed an error when locking packages with no description.
- Fixed path resolution for transitive file dependencies.
- Fixed multiple constraints handling for the root package.
- Fixed exclude functionality on case sensitive systems.


## [0.12.10] - 2018-11-22

### Fixed

- Fixed `run` not executing scripts.
- Fixed environment detection.
- Fixed handling of authentication for legacy repositories.


## [0.12.9] - 2018-11-19

### Fixed

- Fixed executables from outside the virtualenv not being accessible.
- Fixed a possible error when building distributions with the `exclude` option.
- Fixed the `run` command for namespaced packages.
- Fixed errors for virtualenvs with spaces in their path.
- Fixed prerelease versions being selected with the `add` command.


## [0.12.8] - 2018-11-13

### Fixed

- Fixed permission errors when adding/removing git dependencies on Windows.
- Fixed `Pool` not raising an exception when no package could be found.
- Fixed reading `bz2` source distribution.
- Fixed handling of arbitrary equals in `InstalledRepository`.


## [0.12.7] - 2018-11-08

### Fixed

- Fixed reading of some `setup.py` files.
- Fixed a `KeyError` when getting information for packages which require reading setup files.
- Fixed the building of wheels with C extensions and an `src` layout.
- Fixed extras being selected when resolving dependencies even when not required.
- Fixed performance issues when packaging projects if a lot of files were excluded.
- Fixed installation of files.
- Fixed extras not being retrieved for legacy repositories.
- Fixed invalid transitive constraints raising an error for legacy repositories.


## [0.12.6] - 2018-11-05

### Changed

- Poetry will now try to read, without executing, setup files (`setup.py` and/or `setup.cfg`) if the `egg_info` command fails when resolving dependencies.

### Fixed

- Fixed installation of directory dependencies.
- Fixed handling of dependencies with a `not in` marker operator.
- Fixed support for VCS dependencies.
- Fixed the `exclude` property not being respected if no VCS was available.


## [0.12.5] - 2018-10-26

### Fixed

- Fixed installation of Poetry git dependencies with a build system.
- Fixed possible errors when resolving dependencies for specific packages.
- Fixed handling of Python versions compatibility.
- Fixed the dependency resolver picking up unnecessary dependencies due to not using the `python_full_version` marker.
- Fixed the `Python-Requires` metadata being invalid for single Python versions.


## [0.12.4] - 2018-10-21

### Fixed

- Fixed possible error on some combinations of markers.
- Fixed venv detection so that it only uses `VIRTUAL_ENV` to detect activated virtualenvs.


## [0.12.3] - 2018-10-18

### Fixed

- Fixed the `--no-dev` option in `install` not working properly.
- Fixed prereleases being selected even if another constraint conflicted with them.
- Fixed an error when installing current package in development mode if the generated `setup.py` had special characters.
- Fixed an error in `install` for applications not following a known structure.
- Fixed an error when trying to retrieve the current environment.
- Fixed `debug:info` not showing the current project's virtualenv.


## [0.12.2] - 2018-10-17

### Fixed

- Fixed an error when installing from private repositories.
- Fixed an error when trying to move the lock file on Python 2.7.


## [0.12.1] - 2018-10-17

### Fixed

- Fixed an error when license is unspecified.


## [0.12.0] - 2018-10-17

### Added

- Added a brand new installer.
- Added support for multi-constraints dependencies.
- Added a cache version system.
- Added a `--lock` option to `update` to only update the lock file without executing operations. (Thanks to [@greysteil](https://github.com/greysteil))
- Added support for the `Project-URL` metadata.
- Added support for optional scripts.
- Added a `--no-dev` option to `show`. (Thanks to [@rodcloutier](https://github.com/rodcloutier))

### Changed

- Improved virtualenv detection and management.
- Wildcard `python` dependencies are now equivalent to `~2.7 || ^3.4`.
- Changed behavior of the resolver for conditional dependencies.
- The `install` command will now install the current project in editable mode.
- The `develop` command is now deprecated in favor of `install`.
- Improved the `check` command.
- Empty passwords are now supported when publishing.

### Fixed

- Fixed a memory leak in the resolver.
- Fixed a recursion error on duplicate dependencies with only different extras.
- Fixed handling of extras.
- Fixed duplicate entries in both sdist and wheel.
- Fixed excluded files appearing in the `package_data` of the generated `setup.py`.
- Fixed transitive directory dependencies installation.
- Fixed file permissions for configuration and authentication files.
- Fixed an error in `cache:clear` for Python 2.7.
- Fixed publishing for the first time with a prerelease.


## [0.11.5] - 2018-09-04

### Fixed

- Fixed a recursion error with circular dependencies.
- Fixed the `config` command setting incorrect values for paths.
- Fixed an `OSError` on Python >= 3.5 for `git` dependencies with recursive symlinks.
- Fixed the possible deletion of system paths by `cache:clear`.
- Fixed a performance issue when parsing the lock file by upgrading `tomlkit`.


## [0.11.4] - 2018-07-30

### Fixed

- Fixed wrong wheel being selected when resolving dependencies.
- Fixed an error when publishing.
- Fixed an error when building wheels with the `packages` property set.
- Fixed single value display in `config` command.


## [0.11.3] - 2018-07-26

### Changed

- Poetry now only uses [TOML Kit](https://github.com/sdispater/tomlkit) for TOML files manipulation.
- Improved dependency resolution debug information.

### Fixed

- Fixed missing dependency information for some packages.
- Fixed handling of single versions when packaging.
- Fixed dependency information retrieval from `.zip` and `.bz2` archives.
- Fixed searching for and installing packages from private repositories with authentication. (Thanks to [@MarcDufresne](https://github.com/MarcDufresne))
- Fixed a potential error when checking the `pyproject.toml` validity. (Thanks to [@ojii](https://github.com/ojii))
- Fixed the lock file not tracking the `extras` information from `pyproject.toml`. (Thanks to [@cauebs](https://github.com/cauebs))
- Fixed missing trailing slash in the Simple API urls for private repositories. (Thanks to [@bradsbrown](https://github.com/bradsbrown))


## [0.11.2] - 2018-07-03

### Fixed

- Fixed missing dependencies when resolving in some cases.
- Fixed path dependencies not working in `dev-dependencies`.
- Fixed license validation in `init`. (Thanks to [@cauebs](https://github.com/cauebs))


## [0.11.1] - 2018-06-29

### Fixed

- Fixed an error when locking dependencies on Python 2.7.


## [0.11.0] - 2018-06-28

### Added

- Added support for `packages`, `include` and `exclude` properties.
- Added a new `shell` command. (Thanks to [@cauebs](https://github.com/cauebs))
- Added license validation in `init` command.

### Changed

- Changed the dependency installation order, deepest dependencies are now installed first.
- Improved solver error messages.
- `poetry` now always reads/writes the `pyproject.toml` file with the `utf-8` encoding.
- `config --list` now lists all available settings.
- `init` no longer adds `pytest` to development dependencies.

### Fixed

- Fixed handling of duplicate dependencies with different constraints.
- Fixed system requirements in lock file for sub dependencies.
- Fixed detection of new prereleases.
- Fixed unsafe packages being locked.
- Fixed versions detection in custom repositories.
- Fixed package finding with multiple custom repositories.
- Fixed handling of root incompatibilities.
- Fixed an error where packages from custom repositories would not be found.
- Fixed wildcard Python requirement being wrongly set in distributions metadata.
- Fixed installation of packages from a custom repository.
- Fixed `remove` command's case sensitivity. (Thanks to [@cauebs](https://github.com/cauebs))
- Fixed detection of `.egg-info` directory for non-poetry projects. (Thanks to [@gtors](https://github.com/gtors))
- Fixed only-wheel builds. (Thanks to [@gtors](https://github.com/gtors))
- Fixed key and array order in lock file to avoid having differences when relocking.
- Fixed errors when `git` could not be found.


## [0.10.3] - 2018-06-04

### Fixed

- Fixed `self:update` command on Windows.
- Fixed `self:update` not picking up new versions.
- Fixed a `RuntimeError` on Python 3.7.
- Fixed bad version number being picked with private repositories.
- Fixed handling of duplicate dependencies with same constraint.
- Fixed installation from custom repositories.
- Fixed setting an explicit version in `version` command.
- Fixed parsing of wildcards version constraints.


## [0.10.2] - 2018-05-31

### Fixed

- Fixed handling of `in` environment markers with commas.
- Fixed a `UnicodeDecodeError` when an error occurs in venv.
- Fixed Python requirements not properly set when resolving dependencies.
- Fixed terminal coloring being activated even if not supported.
- Fixed wrong executable being picked up on Windows in `poetry run`.
- Fixed error when listing distribution links for private repositories.
- Fixed handling of PEP 440 `~=` version constraint.


## [0.10.1] - 2018-05-28

### Fixed

- Fixed packages not found for prerelease version constraints when resolving dependencies.
- Fixed `init` and `add` commands.


## [0.10.0] - 2018-05-28

### Added

- Added a new, more efficient dependency resolver.
- Added a new `init` command to generate a `pyproject.toml` file in existing projects.
- Added a new setting `settings.virtualenvs.in-project` to make `poetry` create the project's virtualenv inside the project's directory.
- Added the `--extras` and `--python` options to `debug:resolve` to help debug dependency resolution.
- Added a `--src` option to `new` command to create an `src` layout.
- Added support for specifying the `platform` for dependencies.
- Added the `--python` option to the `add` command.
- Added the `--platform` option to the `add` command.
- Added a `--develop` option to the install command to install path dependencies in development/editable mode.
- Added a `develop` command to install the current project in development mode.

### Changed

- Improved the `show` command to make it easier to check if packages are properly installed.
- The `script` command has been deprecated, use `run` instead.
- The `publish` command no longer build packages by default. Use `--build` to retrieve the previous behavior.
- Improved support for private repositories.
- Expanded version constraints now keep the original version's precision.
- The lock file hash no longer uses the project's name and version.
- The `LICENSE` file, or similar, is now automatically added to the built packages.

### Fixed

- Fixed the dependency resolver selecting incompatible packages.
- Fixed override of dependency with dependency with extras in `dev-dependencies`.


## [0.9.1] - 2018-05-18

### Fixed

- Fixed handling of package names with dots. (Thanks to [bertjwregeer](https://github.com/bertjwregeer))
- Fixed path dependencies being resolved from the current path instead of the `pyproject.toml` file. (Thanks to [radix](https://github.com/radix))


## [0.9.0] - 2018-05-07

### Added

- Added the `cache:clear` command.
- Added support for `git` dependencies in the `add` command.
- Added support for `path` dependencies in the `add` command.
- Added support for extras in the `add` command.
- Added support for directory dependencies.
- Added support for `src/` layout for packages.
- Added automatic detection of `.venv` virtualenvs.

### Changed

- Drastically improved dependency resolution speed.
- Dependency resolution caches now use sha256 hashes.
- Changed CLI error style.
- Improved debugging of dependency resolution.
- Poetry now attempts to find `pyproject.toml` not only in the directory it was
invoked in, but in all its parents up to the root. This allows to run Poetry
commands in project subdirectories.
- Made the email address for authors optional.

### Fixed

- Fixed handling of extras when resolving dependencies.
- Fixed `self:update` command for some installation.
- Fixed handling of extras when building projects.
- Fixed handling of wildcard dependencies wen packaging/publishing.
- Fixed an error when adding a new packages with prereleases in lock file.
- Fixed packages name normalization.


## [0.8.6] - 2018-04-30

### Fixed

- Fixed config files not being created.


## [0.8.5] - 2018-04-19

### Fixed

- Fixed a bug in dependency resolution which led to installation errors.
- Fixed a bug where malformed sdists would lead to dependency resolution failing.


## [0.8.4] - 2018-04-18

### Fixed

- Fixed a bug where dependencies constraints in lock were too strict.
- Fixed unicode error in `search` command for Python 2.7.
- Fixed error with git dependencies.


## [0.8.3] - 2018-04-16

### Fixed

- Fixed platform verification which led to missing packages.
- Fixed duplicates in `pyproject.lock`.


## [0.8.2] - 2018-04-14

### Fixed

- Fixed `add` command picking up prereleases by default.
- Fixed dependendency resolution on Windows when unpacking distributions.
- Fixed dependency resolution with post releases.
- Fixed dependencies being installed even if not necessary for current system.


## [0.8.1] - 2018-04-13

### Fixed

- Fixed resolution with bad (empty) releases.
- Fixed `version` for prereleases.
- Fixed `search` not working outside of a project.
- Fixed `self:update` not working outside of a project.


## [0.8.0] - 2018-04-13

### Added

- Added support for Python 2.7.
- Added a fallback mechanism for missing dependencies.
- Added the `search` command.
- Added support for local files as dependencies.
- Added the `self:update` command.

### Changes

- Improved dependency resolution time by using cache control.

### Fixed

- Fixed `install_requires` and `extras` in generated sdist.
- Fixed dependency resolution crash with malformed dependencies.
- Fixed errors when `license` metadata is not set.
- Fixed missing information in lock file.


## [0.7.1] - 2018-04-05

### Fixed

- Fixed dependency resolution for custom repositories.


## [0.7.0] - 2018-04-04

### Added

- Added compatibility with Python 3.4 and 3.5.
- Added the `version` command to automatically bump the package's version.
- Added a standalone installer to install `poetry` isolated.
- Added support for classifiers in `pyproject.toml`.
- Added the `script` command.

### Changed

- Improved dependency resolution to avoid unnecessary operations.
- Improved dependency resolution speed.
- Improved CLI reactivity by deferring imports.
- License classifer is not automatically added to classifers.

### Fixed

- Fixed handling of markers with the `in` operator.
- Fixed `update` not properly adding new packages to the lock file.
- Fixed solver adding uninstall operations for non-installed packages.
- Fixed `new` command creating invalid `pyproject.toml` files.


## [0.6.5] - 2018-03-22

### Fixed

- Fixed handling of extras in wheels metadata.


## [0.6.4] - 2018-03-21

### Added

- Added a `debug:info` command to get information about current environment.

### Fixed

- Fixed Python version retrieval inside virtualenvs.
- Fixed optional dependencies being set as required in sdist.
- Fixed `--optional` option in the `add` command not being used.


## [0.6.3] - 2018-03-20

### Fixed

- Fixed built wheels not getting information from the virtualenv.
- Fixed building wheel with conditional extensions.
- Fixed missing files in built wheel with extensions.
- Fixed call to venv binaries on windows.
- Fixed subdependencies representation in lock file.


## [0.6.2] - 2018-03-19

### Changed

- Changed how wilcard constraints are handled.

### Fixed

- Fixed errors with pip 9.0.2.


## [0.6.1] - 2018-02-18

### Fixed

- Fixed wheel entry points being written on a single line.
- Fixed wheel metadata (Tag and Root-Is-Purelib).


## [0.6.0] - 2018-03-16

### Added

- Added support for virtualenv autogeneration (Python 3.6+ only).
- Added the `run` command to execute commands inside the created virtualenvs.
- Added the `debug:resolve` command to debug dependency resolution.
- Added `pyproject.toml` file validation.
- Added support for Markdown readme files.

### Fixed

- Fixed color displayed in `show` command for semver-compatible updates.
- Fixed Python requirements in publishing metadata.
- Fixed `update` command reinstalling every dependency.


## [0.5.0] - 2018-03-14

### Added

- Added experimental support for package with C extensions.

### Changed

- Added hashes check when installing packages.

### Fixed

- Fixed handling of post releases.
- Fixed python restricted dependencies not being checked against virtualenv version.
- Fixed python/platform constraint not being picked up for subdependencies.
- Fixed skipped packages appearing as installing.
- Fixed platform specification not being used when resolving dependencies.


## [0.4.2] - 2018-03-10

### Fixed

- Fixed TypeError when `requires_dist` is null on PyPI.


## [0.4.1] - 2018-03-08

### Fixed

- Fixed missing entry point


## [0.4.0] - 2018-03-08

### Added

- Added packaging support (sdist and pure-python wheel).
- Added the `build` command.
- Added support for extras definition.
- Added support for dependencies extras specification.
- Added the `config` command.
- Added the `publish` command.

### Changed

- Dependencies system constraints are now respected when installing packages.
- Complied with PEP 440

### Fixed

- Fixed `show` command for VCS dependencies.
- Fixed handling of releases with bad markers in PyPiRepository.


## [0.3.0] - 2018-03-05

### Added

- Added `show` command.
- Added the `--dry-run` option to the `add` command.

### Changed

- Changed the `poetry.toml` file for the new, standardized `pyproject.toml`.
- Dependencies of each package is now stored in the lock file.
- Improved TOML file management.
- Dependency resolver now respects the root package python version requirements.

### Fixed

- Fixed the `add` command for packages with dots in their names.


## [0.2.0] - 2018-03-01

### Added

- Added `remove` command.
- Added basic support for VCS (git) dependencies.
- Added support for private repositories.

### Changed

- Changed `poetry.lock` format.

### Fixed

- Fixed dependencies solving that would lead to dependencies not being written to lock.


## [0.1.0] - 2018-02-28

Initial release



[Unreleased]: https://github.com/python-poetry/poetry/compare/1.1.0a3...develop
[1.1.0a3]: https://github.com/python-poetry/poetry/releases/tag/1.1.0a3
[1.1.0a2]: https://github.com/python-poetry/poetry/releases/tag/1.1.0a2
[1.1.0a1]: https://github.com/python-poetry/poetry/releases/tag/1.1.0a1
[1.0.9]: https://github.com/python-poetry/poetry/releases/tag/1.0.9
[1.0.8]: https://github.com/python-poetry/poetry/releases/tag/1.0.8
[1.0.7]: https://github.com/python-poetry/poetry/releases/tag/1.0.7
[1.0.6]: https://github.com/python-poetry/poetry/releases/tag/1.0.6
[1.0.5]: https://github.com/python-poetry/poetry/releases/tag/1.0.5
[1.0.4]: https://github.com/python-poetry/poetry/releases/tag/1.0.4
[1.0.3]: https://github.com/python-poetry/poetry/releases/tag/1.0.3
[1.0.2]: https://github.com/python-poetry/poetry/releases/tag/1.0.2
[1.0.1]: https://github.com/python-poetry/poetry/releases/tag/1.0.1
[1.0.0]: https://github.com/python-poetry/poetry/releases/tag/1.0.0
[0.12.17]: https://github.com/python-poetry/poetry/releases/tag/0.12.17
[0.12.16]: https://github.com/python-poetry/poetry/releases/tag/0.12.16
[0.12.15]: https://github.com/python-poetry/poetry/releases/tag/0.12.15
[0.12.14]: https://github.com/python-poetry/poetry/releases/tag/0.12.14
[0.12.13]: https://github.com/python-poetry/poetry/releases/tag/0.12.13
[0.12.12]: https://github.com/python-poetry/poetry/releases/tag/0.12.12
[0.12.11]: https://github.com/python-poetry/poetry/releases/tag/0.12.11
[0.12.10]: https://github.com/python-poetry/poetry/releases/tag/0.12.10
[0.12.9]: https://github.com/python-poetry/poetry/releases/tag/0.12.9
[0.12.8]: https://github.com/python-poetry/poetry/releases/tag/0.12.8
[0.12.7]: https://github.com/python-poetry/poetry/releases/tag/0.12.7
[0.12.6]: https://github.com/python-poetry/poetry/releases/tag/0.12.6
[0.12.5]: https://github.com/python-poetry/poetry/releases/tag/0.12.5
[0.12.4]: https://github.com/python-poetry/poetry/releases/tag/0.12.4
[0.12.3]: https://github.com/python-poetry/poetry/releases/tag/0.12.3
[0.12.2]: https://github.com/python-poetry/poetry/releases/tag/0.12.2
[0.12.1]: https://github.com/python-poetry/poetry/releases/tag/0.12.1
[0.12.0]: https://github.com/python-poetry/poetry/releases/tag/0.12.0
[0.11.5]: https://github.com/python-poetry/poetry/releases/tag/0.11.5
[0.11.4]: https://github.com/python-poetry/poetry/releases/tag/0.11.4
[0.11.3]: https://github.com/python-poetry/poetry/releases/tag/0.11.3
[0.11.2]: https://github.com/python-poetry/poetry/releases/tag/0.11.2
[0.11.1]: https://github.com/python-poetry/poetry/releases/tag/0.11.1
[0.11.0]: https://github.com/python-poetry/poetry/releases/tag/0.11.0
[0.10.3]: https://github.com/python-poetry/poetry/releases/tag/0.10.3
[0.10.2]: https://github.com/python-poetry/poetry/releases/tag/0.10.2
[0.10.1]: https://github.com/python-poetry/poetry/releases/tag/0.10.1
[0.10.0]: https://github.com/python-poetry/poetry/releases/tag/0.10.0
[0.9.1]: https://github.com/python-poetry/poetry/releases/tag/0.9.1
[0.9.0]: https://github.com/python-poetry/poetry/releases/tag/0.9.0
[0.8.6]: https://github.com/python-poetry/poetry/releases/tag/0.8.6
[0.8.5]: https://github.com/python-poetry/poetry/releases/tag/0.8.5
[0.8.4]: https://github.com/python-poetry/poetry/releases/tag/0.8.4
[0.8.3]: https://github.com/python-poetry/poetry/releases/tag/0.8.3
[0.8.2]: https://github.com/python-poetry/poetry/releases/tag/0.8.2
[0.8.1]: https://github.com/python-poetry/poetry/releases/tag/0.8.1
[0.8.0]: https://github.com/python-poetry/poetry/releases/tag/0.8.0
[0.7.1]: https://github.com/python-poetry/poetry/releases/tag/0.7.1
[0.7.0]: https://github.com/python-poetry/poetry/releases/tag/0.7.0
[0.6.5]: https://github.com/python-poetry/poetry/releases/tag/0.6.5
[0.6.4]: https://github.com/python-poetry/poetry/releases/tag/0.6.4
[0.6.3]: https://github.com/python-poetry/poetry/releases/tag/0.6.3
[0.6.2]: https://github.com/python-poetry/poetry/releases/tag/0.6.2
[0.6.1]: https://github.com/python-poetry/poetry/releases/tag/0.6.1
[0.6.0]: https://github.com/python-poetry/poetry/releases/tag/0.6.0
[0.5.0]: https://github.com/python-poetry/poetry/releases/tag/0.5.0
[0.4.2]: https://github.com/python-poetry/poetry/releases/tag/0.4.2
[0.4.1]: https://github.com/python-poetry/poetry/releases/tag/0.4.1
[0.4.0]: https://github.com/python-poetry/poetry/releases/tag/0.4.0
[0.3.0]: https://github.com/python-poetry/poetry/releases/tag/0.3.0
[0.2.0]: https://github.com/python-poetry/poetry/releases/tag/0.2.0
[0.1.0]: https://github.com/python-poetry/poetry/releases/tag/0.1.0<|MERGE_RESOLUTION|>--- conflicted
+++ resolved
@@ -1,6 +1,5 @@
 # Change Log
 
-<<<<<<< HEAD
 ## [1.1.0a3] - 2020-07-10
 
 ### Added
@@ -51,10 +50,7 @@
 - The exceptions are now beautifully displayed in the terminal with various level of details depending on the verbosity ([2230](https://github.com/python-poetry/poetry/pull/2230)).
 
 
-## [1.0.9] - 2010-06-09
-=======
 ## [1.0.9] - 2020-06-09
->>>>>>> b19873ae
 
 ### Fixed
 
